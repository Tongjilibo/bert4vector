--- conflicted
+++ resolved
@@ -95,11 +95,8 @@
 
 |更新日期| bert4vector | 版本说明 |
 |------| ---------------- |----------- |
-<<<<<<< HEAD
-|20250528| 0.0.5   |`add_corpus`增加`corpus_property`入参, 增加`delete_corpus`方法|
-=======
+|20250528| 0.0.6   |`add_corpus`增加`corpus_property`入参, 增加`delete_corpus`方法|
 |20240928| 0.0.5   |小修改，api中可以reset|
->>>>>>> a074f3cb
 |20240710| 0.0.4   |增加最长公共子序列字面召回，不安装torch也可以使用部分功能|
 |20240628| 0.0.3   |增加多种字面召回，增加api接口部署|
 
